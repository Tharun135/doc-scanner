--- conflicted
+++ resolved
@@ -18,10 +18,6 @@
 from app.rules.grammar_word_choice_b_terms import check as check_grammar_word_choice_b_terms
 from app.rules.c_languages_terms import check as check_c_languages_terms
 from app.rules.cable_terms import check as check_cable_terms
-<<<<<<< HEAD
-from app.rules.cabling_terms import check as check_cabling_terms
-=======
->>>>>>> 96cc86a1
 from app.rules.cache_terms import check as check_cache_terms
 from app.rules.calendar_terms import check as check_calendar_terms
 from app.rules.callback_terms import check as check_callback_terms
@@ -39,8 +35,6 @@
 from app.rules.repeated_words import check as check_repeated_words
 from app.rules.incorrect_verb_forms import check as check_incorrect_verb_forms
 from app.rules.grammar_issues import check as check_grammar_issues
-<<<<<<< HEAD
-=======
 from app.rules.rewriting_suggestions import check as check_rewriting_suggestions
 from app.rules.redundant_phrases import check as check_redundant_phrases
 from app.rules.document_structure import check as check_document_structure
@@ -49,7 +43,6 @@
 from app.rules.tone_voice import check as check_tone_voice
 from app.rules.readability_metrics import check as check_readability_metrics
 from app.rules.spelling_checker import check as check_spelling_checker
->>>>>>> 96cc86a1
 
 
 rule_functions = [
@@ -68,54 +61,36 @@
     check_computer_device_terms,
     check_concise_simple_words,
     check_contractions,
-<<<<<<< HEAD
-    check_css_terms,
-    check_grammar_word_choice_b_terms,
-    check_grammar_word_choice,
-=======
     check_cross_references,
     check_css_terms,
     check_document_structure,
     check_grammar_word_choice_b_terms,
     check_grammar_word_choice,
     check_inclusive_language,
->>>>>>> 96cc86a1
     check_keys_keyboard_shortcuts,
     check_long_sentences,
     check_mouse_interaction_terms,
     check_passive_voice,
-<<<<<<< HEAD
-=======
     check_readability_metrics,
     check_redundant_phrases,
->>>>>>> 96cc86a1
     check_run_vs_carryout_terms,
     check_security_terms,
     check_simple_present_tense,
     check_special_characters,
-<<<<<<< HEAD
-=======
     check_spelling_checker,
->>>>>>> 96cc86a1
     check_style_formatting,
     check_style_formatting_b_terms,
     check_style_guide,
     check_technical_terms,
     check_terminology_b_terms,
     check_terminology_usage,
-<<<<<<< HEAD
-=======
     check_tone_voice,
->>>>>>> 96cc86a1
     check_touch_pen_interaction_terms,
     check_units_of_measure_terms,
     check_repeated_words,
     check_incorrect_verb_forms,
     check_grammar_issues,
-<<<<<<< HEAD
-=======
     check_rewriting_suggestions,
->>>>>>> 96cc86a1
 ]
 
 __all__ = ['rule_functions']